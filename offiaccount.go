--- conflicted
+++ resolved
@@ -30,13 +30,8 @@
 // GetAccessTokenFunc 获取 access_token 方法接口
 type GetAccessTokenFunc func(ctx *OffiAccount) (accessToken string, err error)
 
-<<<<<<< HEAD
-// NoticeRefreshAccessTokenFunc 通知中控 刷新 access_token
-type NoticeRefreshAccessTokenFunc func(ctx *OffiAccount) (accessToken string, err error)
-=======
 // NoticeAccessTokenExpireFunc 通知中控 刷新 access_token
 type NoticeAccessTokenExpireFunc func(ctx *OffiAccount) (err error)
->>>>>>> 7ac9116f
 
 /*
 OffiAccount 公众号实例
@@ -53,15 +48,9 @@
 AccessToken 管理器 处理缓存 和 刷新 逻辑
 */
 type AccessToken struct {
-<<<<<<< HEAD
-	Cache                        cachego.Cache
-	GetAccessTokenHandler        GetAccessTokenFunc
-	GetRefreshAccessTokenHandler NoticeRefreshAccessTokenFunc
-=======
 	Cache                          cachego.Cache
 	GetAccessTokenHandler          GetAccessTokenFunc
 	NoticeAccessTokenExpireHandler NoticeAccessTokenExpireFunc
->>>>>>> 7ac9116f
 }
 
 /*
@@ -81,15 +70,9 @@
 	instance := OffiAccount{
 		Config: config,
 		AccessToken: AccessToken{
-<<<<<<< HEAD
-			Cache:                        file.New(os.TempDir()),
-			GetAccessTokenHandler:        GetAccessToken,
-			GetRefreshAccessTokenHandler: NoticeRefreshAccessToken,
-=======
 			Cache:                          file.New(os.TempDir()),
 			GetAccessTokenHandler:          GetAccessToken,
 			NoticeAccessTokenExpireHandler: NoticeAccessTokenExpire,
->>>>>>> 7ac9116f
 		},
 	}
 
